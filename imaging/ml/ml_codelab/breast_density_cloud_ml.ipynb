--- conflicted
+++ resolved
@@ -35,11 +35,7 @@
    "source": [
     "The goal of this tutorial is to train, deploy and run inference on a breast density classification model. Breast density is thought to be a factor for an increase in the risk for breast cancer. This will emphasize using the [Cloud Healthcare API](https://cloud.google.com/healthcare/) in order to store, retreive and transcode medical images (in DICOM format) in a managed and scalable way. This tutorial will focus on using [Cloud Machine Learning Engine](https://cloud.google.com/ml-engine/) to scalably train and serve the model.\n",
     "\n",
-<<<<<<< HEAD
-    "**Note: This is the Cloud ML Engine version of the AutoML Codelab found [here](https://github.com/GoogleCloudPlatform/healthcare/blob/master/imaging/ml_codelab/breast_density_auto_ml.ipynb).**"
-=======
-    "**Note: This is the Cloud ML Engine version of the AutoML Codelab found [here](./breast_density_auto_ml.ipynb).**"
->>>>>>> e6426159
+    "**Note: This is the Cloud ML Engine version of the AutoML Codelab found [here](./breast_density_auto_ml).**"
    ]
   },
   {
@@ -51,20 +47,10 @@
    "source": [
     "## Requirements\n",
     "- A Google Cloud project.\n",
-<<<<<<< HEAD
     "- Project has [Cloud Healthcare API](https://cloud.google.com/healthcare/docs/quickstart) enabled.\n",
     "- Project has [Cloud Machine Learning API ](https://cloud.google.com/ml-engine/docs/tensorflow/getting-started-training-prediction) enabled.\n",
     "- Project has [Cloud Dataflow API ](https://cloud.google.com/dataflow/docs/quickstarts/quickstart-python) enabled.\n",
     "- Project has [Cloud Build API](https://cloud.google.com/cloud-build/docs/quickstart-docker) enabled.\n"
-=======
-    "- Project has [Cloud Healthcare API](https://cloud.google.com/healthcare/docs/quickstart) enabled (**Note: You will need to be [whitelisted](https://cloud.google.com/healthcare/) for this product as it is in Alpha**).\n",
-    "- Project has [Cloud Machine Learning API ](https://cloud.google.com/ml-engine/docs/tensorflow/getting-started-training-prediction)enabled.\n",
-    "- Project has [Cloud Dataflow API ](https://cloud.google.com/dataflow/docs/quickstarts/quickstart-python)enabled.\n",
-    "- Project has [Cloud Build API](https://cloud.google.com/cloud-build/docs/quickstart-docker) enabled.\n",
-    "- Environment has [Google Application Default Credentials](https://cloud.google.com/docs/authentication/production#providing_service_account_credentials) set up. This is already set up if running on [Cloud Datalab](https://cloud.google.com/datalab/).\n",
-    "- Environment has [gcloud](https://cloud.google.com/sdk/gcloud/) and [gsutil](https://cloud.google.com/storage/docs/gsutil) installed. This is already set up if running on [Cloud Datalab](https://cloud.google.com/datalab/).\n",
-    "\n"
->>>>>>> e6426159
    ]
   },
   {
@@ -92,8 +78,6 @@
    ]
   },
   {
-<<<<<<< HEAD
-=======
    "cell_type": "code",
    "execution_count": null,
    "metadata": {
@@ -107,7 +91,6 @@
    ]
   },
   {
->>>>>>> e6426159
    "cell_type": "markdown",
    "metadata": {
     "colab_type": "text",
@@ -130,14 +113,9 @@
     "project_id = \"MY_PROJECT\" # @param\n",
     "location = \"us-central1\" # @param\n",
     "dataset_id = \"MY_DATASET\" # @param\n",
-<<<<<<< HEAD
-    "dicom_store_id = \"MY_DICOM_STORE\" # @param\n",
-    "\n",
-    "# Input data used by AutoML must be in a bucket with the following format.\n",
-    "cloud_bucket_name= \"gs://\" + project_id + \"-vcm\""
-=======
-    "dicom_store_id = \"MY_DICOM_STORE\" # @param"
->>>>>>> e6426159
+    "dicom_store_id = \"MY_DICOM_STORE\" # @param",
+    "\n",
+    "cloud_bucket_name = \"gs://\" + project_id + \"-vcm\""
    ]
   },
   {
@@ -155,10 +133,7 @@
     "import os\n",
     "from oauth2client.client import GoogleCredentials\n",
     "\n",
-<<<<<<< HEAD
     "# Path to Cloud Healthcare API.\n",
-=======
->>>>>>> e6426159
     "HEALTHCARE_API_URL = 'https://healthcare.googleapis.com/v1beta1'\n",
     "\n",
     "http = httplib2.Http()\n",
@@ -187,11 +162,7 @@
    "source": [
     "Next, we are going to transfer the DICOM instances from the TCIA API to the Cloud Healthcare API. We have added a helper script called *[store_tcia_in_hc_api.py](./scripts/store_tcia_in_hc_api.py)* to do this. Internally, this uses the STOW-RS DICOMWeb protocol (implemented as DicomWebPost in Cloud Healthcare API).\n",
     "\n",
-<<<<<<< HEAD
-    "Note: We are transfering \u003e100GB of data so this will take some time to complete (this takes ~30min on n1-standard-4 machine-type). There is an optional *--max_concurrency* flag that allows you to modify the rate of data transfer)."
-=======
     "Note: We are transfering >100GB of data so this will take some time to complete (this takes ~30min on n1-standard-4 machine-type). There is an optional *--max_concurrency* flag that allows you to modify the rate of data transfer)."
->>>>>>> e6426159
    ]
   },
   {
@@ -204,13 +175,8 @@
    },
    "outputs": [],
    "source": [
-<<<<<<< HEAD
-     "# Store DICOM instances in Cloud Healthcare API.\n",
-     "!python -m scripts.store_tcia_in_hc_api --project_id=$project_id --location=$location --dataset_id=$dataset_id --dicom_store_id=$dicom_store_id --tcia_api_key=$tcia_api_key"
-=======
     "# Store DICOM instances in Cloud Healthcare API.\n",
     "!python -m scripts.store_tcia_in_hc_api --project_id=$project_id --location=$location --dataset_id=$dataset_id --dicom_store_id=$dicom_store_id --tcia_api_key=$tcia_api_key"
->>>>>>> e6426159
    ]
   },
   {
@@ -241,11 +207,7 @@
     "path = os.path.join(HEALTHCARE_API_URL, 'projects', project_id, 'locations', location, 'datasets', dataset_id, 'dicomStores', dicom_store_id, 'dicomWeb', 'studies')\n",
     "resp, content = http.request(path, method='GET')\n",
     "assert resp.status == 200, 'error querying Dataset, code: {0}, response: {1}'.format(resp.status, content)\n",
-<<<<<<< HEAD
     "response = json.loads(content.decode())\n",
-=======
-    "response = json.loads(content)\n",
->>>>>>> e6426159
     "\n",
     "print(json.dumps(response[:num_of_studies_to_print], indent=2))"
    ]
@@ -274,12 +236,7 @@
    },
    "outputs": [],
    "source": [
-<<<<<<< HEAD
-    "# Folder to store input images for AutoML Vision.\n",
     "jpeg_bucket = cloud_bucket_name + \"/images/\""
-=======
-    "jpeg_bucket = \"gs://MY_JPEG_BUCKET\" # @param"
->>>>>>> e6426159
    ]
   },
   {
@@ -292,11 +249,7 @@
    },
    "outputs": [],
    "source": [
-<<<<<<< HEAD
     "%%bash -s {project_id} {location} {cloud_bucket_name}\n",
-=======
-    "%%bash -s {project_id} {location} {jpeg_bucket}\n",
->>>>>>> e6426159
     "# Create bucket.\n",
     "gsutil -q mb -c regional -l $2 $3\n",
     "\n",
@@ -338,7 +291,6 @@
     "output_config = {'output_config': {'gcs_destination': {'uri_prefix': jpeg_bucket, 'mime_type': 'image/jpeg; transfer-syntax=1.2.840.10008.1.2.4.50'}}}\n",
     "body = json.dumps(output_config)\n",
     "\n",
-<<<<<<< HEAD
     "print(body)\n",
     "resp, content = http.request(path, method='POST', headers=headers, body=body)\n",
     "assert resp.status == 200, 'error exporting to JPEG, code: {0}, response: {1}'.format(resp.status, content)\n",
@@ -346,14 +298,6 @@
     "\n",
     "# Record operation_name so we can poll for it later.\n",
     "response = json.loads(content.decode())\n",
-=======
-    "resp, content = http.request(path, method='POST', headers=headers, body=body)\n",
-    "assert resp.status == 200, 'error exporting to JPEG, code: {0}, response: {1}'.format(resp.status, content)\n",
-    "print('Full response:\\n{0}'.format(content))\n",
-    "\n",
-    "# Record operation_name so we can poll for it later.\n",
-    "response = json.loads(content)\n",
->>>>>>> e6426159
     "operation_name = response['name']"
    ]
   },
@@ -387,22 +331,14 @@
     "    print('Waiting for operation completion...')\n",
     "    resp, content = http.request(path, method='GET')\n",
     "    assert resp.status == 200, 'error polling for Operation results, code: {0}, response: {1}'.format(resp.status, content)\n",
-<<<<<<< HEAD
     "    response = json.loads(content.decode())\n",
-=======
-    "    response = json.loads(content)\n",
->>>>>>> e6426159
     "    if 'done' in response:\n",
     "      if response['done'] == True and 'error' not in response:\n",
     "        success = True;\n",
     "      break\n",
     "    time.sleep(30)\n",
     "\n",
-<<<<<<< HEAD
     "  print('Full response:\\n{0}'.format(content.decode()))      \n",
-=======
-    "  print('Full response:\\n{0}'.format(content))      \n",
->>>>>>> e6426159
     "  assert success, \"operation did not complete successfully in time limit\"\n",
     "  print('Success!')\n",
     "  return response\n",
@@ -458,11 +394,7 @@
    "outputs": [],
    "source": [
     "# GCS Bucket to store output TFRecords.\n",
-<<<<<<< HEAD
     "bottleneck_bucket = cloud_bucket_name + \"/bottleneck/\" # @param\n",
-=======
-    "bottleneck_bucket = \"gs://MY_BOTTLENECK_BUCKET\" # @param\n",
->>>>>>> e6426159
     "\n",
     "# Percentage of dataset to allocate for validation and testing.\n",
     "validation_percentage = 10 # @param\n",
@@ -472,15 +404,7 @@
     "dataflow_num_workers = 5 # @param\n",
     "\n",
     "# Staging bucket for training.\n",
-<<<<<<< HEAD
     "staging_bucket = cloud_bucket_name # @param"
-=======
-    "staging_bucket = \"gs://MY_TRAINING_STAGING_BUCKET\" # @param\n",
-    "\n",
-    "\n",
-    "!gsutil -q mb -c regional -l $location $bottleneck_bucket\n",
-    "!gsutil -q mb -c regional -l $location $staging_bucket"
->>>>>>> e6426159
    ]
   },
   {
@@ -490,11 +414,7 @@
     "id": "gJvhrerQmgE4"
    },
    "source": [
-<<<<<<< HEAD
-    "The following command will kick off a Cloud Dataflow pipeline that runs preprocessing. The script that has the relevant code is [preprocess.py](https://github.com/GoogleCloudPlatform/healthcare/blob/master/imaging/ml_codelab/scripts/preprocess/preprocess.py). ***You can check out how the pipeline is progressing [here](https://console.cloud.google.com/dataflow)***.\n",
-=======
-    "The following command will kick off a Cloud Dataflow pipeline that runs preprocessing. The script that has the relevant code is [preprocess.py](./scripts/preprocess/preprocess.py). ***You can check out how the pipeline is progressing [here](https://console.cloud.google.com/dataflow)***.\n",
->>>>>>> e6426159
+    "The following command will kick off a Cloud Dataflow pipeline that runs preprocessing. The script that has the relevant code is [preprocess.py](./scripts/trainer/preprocess.py). ***You can check out how the pipeline is progressing [here](https://console.cloud.google.com/dataflow)***.\n",
     "\n",
     "When the operation is done, we will begin training the classification layers."
    ]
@@ -512,17 +432,10 @@
     "%%bash -s {project_id} {jpeg_bucket} {bottleneck_bucket} {validation_percentage} {testing_percentage} {dataflow_num_workers} {staging_bucket}\n",
     "\n",
     "# Install Python library dependencies.\n",
-<<<<<<< HEAD
     "sudo pip3 -q install apache_beam\n",
     "\n",
     "# Start job in Cloud Dataflow and wait for completion.\n",
     "python3 -m scripts.preprocess.preprocess \\\n",
-=======
-    "pip -q install pip==9.0.3 \n",
-    "\n",
-    "# Start job in Cloud Dataflow and wait for completion.\n",
-    "python -m scripts.preprocess.preprocess \\\n",
->>>>>>> e6426159
     "    --project $1 \\\n",
     "    --input_path $2 \\\n",
     "    --output_path \"$3/record\" \\\n",
@@ -562,22 +475,11 @@
     "learning_rate = 0.01 # @param\n",
     "\n",
     "# Location of exported model.\n",
-<<<<<<< HEAD
     "exported_model_bucket = cloud_bucket_name + \"/models\" # @param\n",
     "\n",
     "\n",
     "# Inference requires the exported model to be versioned (by default we choose version 1).\n",
     "exported_model_versioned_uri = exported_model_bucket + \"/1\""
-=======
-    "exported_model_bucket = \"gs://MY_EXPORTED_MODEL_BUCKET\" # @param\n",
-    "\n",
-    "\n",
-    "# Inference requires the exported model to be versioned (by default we choose version 1).\n",
-    "exported_model_versioned_uri = exported_model_bucket + \"/1\"\n",
-    "\n",
-    "# Create bucket for exported model.\n",
-    "!gsutil -q mb -c regional -l $location $exported_model_bucket\n"
->>>>>>> e6426159
    ]
   },
   {
@@ -587,11 +489,7 @@
     "id": "Ub-wgmOwKvm0"
    },
    "source": [
-<<<<<<< HEAD
-    "We'll invoke Cloud ML Engine with the above parameters. We use a GPU for training to speed up operations. The script that does the training is [model.py](https://github.com/GoogleCloudPlatform/healthcare/blob/master/imaging/ml_codelab/scripts/trainer/model.py)"
-=======
     "We'll invoke Cloud ML Engine with the above parameters. We use a GPU for training to speed up operations. The script that does the training is [model.py](./scripts/trainer/model.py)"
->>>>>>> e6426159
    ]
   },
   {
@@ -608,12 +506,8 @@
     "\n",
     "# Start training on CMLE.\n",
     "gcloud ml-engine jobs submit training breast_density \\\n",
-<<<<<<< HEAD
     "    --python-version 3.5 \\\n",
     "    --runtime-version 1.14 \\\n",
-=======
-    "    --runtime-version 1.9 \\\n",
->>>>>>> e6426159
     "    --scale-tier BASIC_GPU \\\n",
     "    --module-name \"scripts.trainer.model\" \\\n",
     "    --package-path scripts \\\n",
@@ -646,11 +540,7 @@
    },
    "outputs": [],
    "source": [
-<<<<<<< HEAD
     "!gcloud ai-platform jobs describe breast_density"
-=======
-    "!gcloud ml-engine jobs describe breast_density"
->>>>>>> e6426159
    ]
   },
   {
@@ -678,11 +568,7 @@
    },
    "outputs": [],
    "source": [
-<<<<<<< HEAD
     "!gcloud ai-platform jobs stream-logs breast_density --polling-interval=30"
-=======
-    "!gcloud ml-engine jobs stream-logs breast_density --polling-interval=30"
->>>>>>> e6426159
    ]
   },
   {
@@ -724,13 +610,8 @@
    },
    "outputs": [],
    "source": [
-<<<<<<< HEAD
     "!gcloud ai-platform models create $model_name --regions $location\n",
     "!gcloud ai-platform versions create $version --model $model_name --origin $exported_model_versioned_uri --runtime-version 1.14 --python-version 3.5"
-=======
-    "!gcloud ml-engine models create $model_name --regions $location\n",
-    "!gcloud ml-engine versions create $version --model $model_name --origin $exported_model_versioned_uri --runtime-version 1.9"
->>>>>>> e6426159
    ]
   },
   {
@@ -821,11 +702,7 @@
     "id": "VRs-EWOf_VIU"
    },
    "source": [
-<<<<<<< HEAD
-    "Next, we will building the *inference module* using [Cloud Build API](https://cloud.google.com/cloud-build/docs/api/reference/rest/). This will create a Docker container that will be stored in [Google Container Registry](https://cloud.google.com/container-registry/). The inference module code is found in *[inference.py](https://github.com/GoogleCloudPlatform/healthcare/blob/master/imaging/ml_codelab/scripts/inference/inference.py)*. The build script used to build the Docker container for this module is *[cloudbuild.yaml](https://github.com/GoogleCloudPlatform/healthcare/blob/master/imaging/ml_codelab/scripts/inference/cloudbuild.yaml)*."
-=======
     "Next, we will building the *inference module* using [Cloud Build API](https://cloud.google.com/cloud-build/docs/api/reference/rest/). This will create a Docker container that will be stored in [Google Container Registry](https://cloud.google.com/container-registry/). The inference module code is found in *[inference.py](./scripts/inference/inference.py)*. The build script used to build the Docker container for this module is *[cloudbuild.yaml](./scripts/inference/cloudbuild.yaml)*."
->>>>>>> e6426159
    ]
   },
   {
@@ -855,22 +732,6 @@
    ]
   },
   {
-<<<<<<< HEAD
-=======
-   "cell_type": "code",
-   "execution_count": null,
-   "metadata": {
-    "colab": {},
-    "colab_type": "code",
-    "id": "FFz-ESYPL44v"
-   },
-   "outputs": [],
-   "source": [
-    "!gcloud -q components install kubectl"
-   ]
-  },
-  {
->>>>>>> e6426159
    "cell_type": "markdown",
    "metadata": {
     "colab_type": "text",
@@ -930,11 +791,7 @@
     "id": "dgUu3dJN8spl"
    },
    "source": [
-<<<<<<< HEAD
-    "Next, we will store a mammography DICOM instance from the TCIA dataset to the DICOM store. This is the image that we will request inference for. Pushing this instance to the DICOM store will result in a Pubsub message, which will trigger the *inference module*."
-=======
     "Next, we will store a mammography DICOM instance from the TCIA dataset to the DICOM store. This is the image that we will request inference for. Pushing this instance to the DICOM store will result in a Pubsub message, which will trigger the *inference module*. Again, we will use *[store_tcia_in_hc_api.py](./scripts/store_tcia_in_hc_api.py)* to push the DICOM to Cloud Healthcare API."
->>>>>>> e6426159
    ]
   },
   {
@@ -947,15 +804,9 @@
    },
    "outputs": [],
    "source": [
-<<<<<<< HEAD
-    "# DICOM Study/Series UID of input mammography image that we'll push for inference.\n",
-    "input_mammo_study_uid = \"1.3.6.1.4.1.9590.100.1.2.85935434310203356712688695661986996009\"\n",
-    "input_mammo_series_uid = \"1.3.6.1.4.1.9590.100.1.2.374115997511889073021386151921807063992\"\n"
-=======
     "# DICOM study and series UID of input mammography image that we'll push for inference.\n",
     "input_mammo_study_uid = \"1.3.6.1.4.1.9590.100.1.2.85935434310203356712688695661986996009\"\n",
     "input_mammo_series_uid = \"1.3.6.1.4.1.9590.100.1.2.374115997511889073021386151921807063992\""
->>>>>>> e6426159
    ]
   },
   {
@@ -968,26 +819,9 @@
    },
    "outputs": [],
    "source": [
-<<<<<<< HEAD
-    "from google.cloud import storage\n",
-    "\n",
-    "http = httplib2.Http()\n",
-    "http = GoogleCredentials.get_application_default().authorize(http)\n",
-    "client = storage.Client()\n",
-    "bucket = client.bucket('gcs-public-data--healthcare-tcia-cbis-ddsm', user_project=project_id)\n",
-    "blob = bucket.blob(\"dicom/{}/{}/{}.dcm\".format(input_mammo_study_uid,input_mammo_series_uid,input_mammo_instance_uid))\n",
-    "blob.download_to_filename(\"example.dcm\")\n",
-    "with open(\"example.dcm\", 'rb') as dcm:\n",
-    "  dcm_content = dcm.read()\n",
-    "path = os.path.join(HEALTHCARE_API_URL, inference_dicom_store_name, 'dicomWeb', 'studies')\n",
-    "headers = {'Content-Type': 'application/dicom'}\n",
-    "http.request(path, method='POST', headers=headers, body=dcm_content)"
-=======
     "%%bash -s {project_id} {location} {dataset_id} {inference_dicom_store_id} {tcia_api_key} {input_mammo_study_uid}\n",
-    "\n",
     "# Store input mammo image into Cloud Healthcare DICOMWeb API.\n",
     "python -m scripts.store_tcia_in_hc_api --project_id=$1 --location=$2 --dataset_id=$3 --dicom_store_id=$4 --tcia_api_key=$5 --has_study_uid=$6"
->>>>>>> e6426159
    ]
   },
   {
@@ -1049,20 +883,7 @@
   "colab": {
    "collapsed_sections": [],
    "name": "breast_density_cloud_ml.ipynb",
-<<<<<<< HEAD
-   "provenance": [
-    {
-     "file_id": "/piper/depot/google3/third_party/cloud/healthcare/imaging/ml_codelab/breast_density_cloud_ml.ipynb",
-     "timestamp": 1539124629275
-    },
-    {
-     "file_id": "1BGxGfllEZeBOaBmHF4uUJ36qIl9mA_cw",
-     "timestamp": 1535661628253
-    }
-   ],
-=======
    "provenance": [],
->>>>>>> e6426159
    "version": "0.3.2"
   },
   "kernelspec": {
@@ -1071,7 +892,6 @@
    "name": "python3"
   },
   "language_info": {
-<<<<<<< HEAD
    "codemirror_mode": {
     "name": "ipython",
     "version": 3
@@ -1082,9 +902,6 @@
    "nbconvert_exporter": "python",
    "pygments_lexer": "ipython3",
    "version": "3.5.3"
-=======
-   "name": ""
->>>>>>> e6426159
   }
  },
  "nbformat": 4,
